--- conflicted
+++ resolved
@@ -2,11 +2,8 @@
 using System.Diagnostics;
 using System.IO;
 using System.Linq;
-<<<<<<< HEAD
 using System.Text;
-=======
 using System.Threading;
->>>>>>> f6741a84
 using GitVersion;
 using GitVersion.Helpers;
 using LibGit2Sharp;
@@ -35,14 +32,7 @@
 
     public static Commit MakeACommit(this IRepository repository, DateTimeOffset dateTimeOffset)
     {
-<<<<<<< HEAD
-        var randomFile = Path.Combine(repository.Info.WorkingDirectory, Guid.NewGuid().ToString());
-        File.WriteAllText(randomFile, string.Empty);
-        repository.Stage(randomFile);
-        return repository.Commit("Test Commit", Constants.Signature(dateTimeOffset), Constants.Signature(dateTimeOffset));
-=======
         return CreateFileAndCommit(repository, Guid.NewGuid().ToString(), dateTimeOffset);
->>>>>>> f6741a84
     }
 
     public static void MergeNoFF(this IRepository repository, string branch)
