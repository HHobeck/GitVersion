using Buildalyzer;
using Buildalyzer.Environment;
using GitTools.Testing;
using GitVersion.Core.Tests;
using GitVersion.Helpers;
using Microsoft.Build.Framework;
using Microsoft.Build.Logging;
using Microsoft.Build.Utilities.ProjectCreation;

namespace GitVersion.MsBuild.Tests.Helpers;

public class MsBuildExeFixture
{
    private readonly RepositoryFixtureBase fixture;
    private KeyValuePair<string, string?>[]? environmentVariables;

    public void WithEnv(params KeyValuePair<string, string?>[] envs) => this.environmentVariables = envs;

    public const string OutputTarget = "GitVersionOutput";

    private readonly AnalyzerManager manager = new();
    private readonly string ProjectPath;

    public MsBuildExeFixture(RepositoryFixtureBase fixture, string workingDirectory = "")
    {
        this.fixture = fixture;
        this.ProjectPath = PathHelper.Combine(workingDirectory, "app.csproj");

        var versionFile = PathHelper.Combine(workingDirectory, "gitversion.json");

        fixture.WriteVersionVariables(versionFile);
    }

    public MsBuildExeFixtureResult Execute()
    {
        var analyzer = this.manager.GetProject(this.ProjectPath);

        var output = new StringWriter();
        analyzer.AddBuildLogger(new ConsoleLogger(LoggerVerbosity.Normal, output.Write, null, null));

        var environmentOptions = new EnvironmentOptions { DesignTime = false };
        environmentOptions.TargetsToBuild.Clear();
        environmentOptions.TargetsToBuild.Add(OutputTarget);

        if (this.environmentVariables != null)
        {
            foreach (var (key, value) in this.environmentVariables)
            {
                analyzer.SetEnvironmentVariable(key, value);
            }
        }

        var results = analyzer.Build(environmentOptions);

        return new MsBuildExeFixtureResult(this.fixture)
        {
            ProjectPath = ProjectPath,
            Output = output.ToString(),
            MsBuild = results
        };
    }

    public void CreateTestProject(Action<ProjectCreator> extendProject)
    {
<<<<<<< HEAD
        var project = ProjectCreator.Templates.SdkCsproj(this.ProjectPath);
        if (project == null) return;
=======
        var project = RuntimeHelper.IsCoreClr()
            ? ProjectCreator.Templates.SdkCsproj(this.ProjectPath)
            : ProjectCreator.Templates.LegacyCsproj(this.ProjectPath, targetFrameworkVersion: "v4.8", toolsVersion: "15.0");
>>>>>>> dd1fccbe

        extendProject(project);

        project.Save();
    }
}<|MERGE_RESOLUTION|>--- conflicted
+++ resolved
@@ -62,15 +62,7 @@
 
     public void CreateTestProject(Action<ProjectCreator> extendProject)
     {
-<<<<<<< HEAD
         var project = ProjectCreator.Templates.SdkCsproj(this.ProjectPath);
-        if (project == null) return;
-=======
-        var project = RuntimeHelper.IsCoreClr()
-            ? ProjectCreator.Templates.SdkCsproj(this.ProjectPath)
-            : ProjectCreator.Templates.LegacyCsproj(this.ProjectPath, targetFrameworkVersion: "v4.8", toolsVersion: "15.0");
->>>>>>> dd1fccbe
-
         extendProject(project);
 
         project.Save();
