--- conflicted
+++ resolved
@@ -39,15 +39,8 @@
         fileContent.ShouldMatch(string.Format(regexPattern, nameof(GitVersionVariables.FullSemVer), "1.2.4-1"));
     }
 
-<<<<<<< HEAD
-
-
-    [Test]
-    public void GenerateGitVersionInformationTaskShouldCreateFileInBuildServer()
-=======
     [TestCaseSource(nameof(Languages))]
     public void GenerateGitVersionInformationTaskShouldCreateFileInBuildServer(string language)
->>>>>>> 4e97e450
     {
         var extension = FileHelper.GetFileExtension(language);
         var task = new GenerateGitVersionInformation { Language = language };
@@ -67,59 +60,8 @@
         fileContent.ShouldMatch(string.Format(regexPattern, nameof(GitVersionVariables.FullSemVer), "1.0.1-1"));
     }
 
-<<<<<<< HEAD
-    [Test]
-    public void GenerateGitVersionInformationTaskShouldCreateFileWithUniqueNamespaceSetAndRootNamespaceUnSet()
-    {
-        var task = new GenerateGitVersionInformation();
-        task.ProjectFile = "App.Project.csproj";
-        task.GenerateGitVersionInformationInUniqueNamespace = "true";
-        using var result = ExecuteMsBuildTask(task);
-
-        result.Success.ShouldBe(true);
-        result.Errors.ShouldBe(0);
-        result.Task.GitVersionInformationFilePath.ShouldNotBeNull();
-
-        var fileContent = File.ReadAllText(result.Task.GitVersionInformationFilePath);
-        TestContext.WriteLine(fileContent);
-        fileContent.ShouldContain($@"{nameof(VersionVariables.Major)} = ""1""");
-        fileContent.ShouldContain($@"{nameof(VersionVariables.Minor)} = ""2""");
-        fileContent.ShouldContain($@"{nameof(VersionVariables.Patch)} = ""4""");
-        fileContent.ShouldContain($@"{nameof(VersionVariables.MajorMinorPatch)} = ""1.2.4""");
-        fileContent.ShouldContain($@"{nameof(VersionVariables.FullSemVer)} = ""1.2.4+1""");
-        fileContent.ShouldContain("namespace App.Project");
-    }
-
-    [Test]
-    public void GenerateGitVersionInformationTaskShouldCreateFileWithUniqueNamespaceSetAndRootNamespaceIsSet()
-    {
-        var task = new GenerateGitVersionInformation();
-        task.ProjectFile = "App.Project.csproj";
-        task.RootNamespace = "App.Project.RootNamespace";
-        task.GenerateGitVersionInformationInUniqueNamespace = "true";
-        using var result = ExecuteMsBuildTask(task);
-
-        result.Success.ShouldBe(true);
-        result.Errors.ShouldBe(0);
-        result.Task.GitVersionInformationFilePath.ShouldNotBeNull();
-
-        var fileContent = File.ReadAllText(result.Task.GitVersionInformationFilePath);
-        TestContext.WriteLine(fileContent);
-        fileContent.ShouldContain($@"{nameof(VersionVariables.Major)} = ""1""");
-        fileContent.ShouldContain($@"{nameof(VersionVariables.Minor)} = ""2""");
-        fileContent.ShouldContain($@"{nameof(VersionVariables.Patch)} = ""4""");
-        fileContent.ShouldContain($@"{nameof(VersionVariables.MajorMinorPatch)} = ""1.2.4""");
-        fileContent.ShouldContain($@"{nameof(VersionVariables.FullSemVer)} = ""1.2.4+1""");
-
-        fileContent.ShouldContain("namespace App.Project.RootNamespace");
-    }
-
-    [Test]
-    public void GenerateGitVersionInformationTaskShouldCreateFileWhenRunWithMsBuild()
-=======
     [TestCaseSource(nameof(Languages))]
     public void GenerateGitVersionInformationTaskShouldCreateFileWhenRunWithMsBuild(string language)
->>>>>>> 4e97e450
     {
         const string taskName = nameof(GenerateGitVersionInformation);
         const string outputProperty = nameof(GenerateGitVersionInformation.GitVersionInformationFilePath);
@@ -276,68 +218,6 @@
         fileContent.ShouldMatch(string.Format(regexPattern, nameof(GitVersionVariables.FullSemVer), "1.0.1-1"));
     }
 
-<<<<<<< HEAD
-    [Test]
-    public void GenerateGitVersionInformationTaskShouldCreateFileWhenRunWithMsBuildAndUniqueNamespaceIsSpecifiedAndRootNamespaceIsNotSet()
-    {
-        const string taskName = nameof(GenerateGitVersionInformation);
-        const string outputProperty = nameof(GenerateGitVersionInformation.GitVersionInformationFilePath);
-        var randDir = Guid.NewGuid().ToString("N");
-
-        using var result = ExecuteMsBuildExeInAzurePipeline(project => AddGenerateGitVersionInformationTask(project, taskName, taskName, outputProperty, Path.Combine("$(MSBuildProjectDirectory)", randDir)).Property("GenerateGitVersionInformationInUniqueNamespace", "True"));
-
-        result.ProjectPath.ShouldNotBeNullOrWhiteSpace();
-        result.MsBuild.Count.ShouldBeGreaterThan(0);
-        result.MsBuild.OverallSuccess.ShouldBe(true);
-        result.MsBuild.ShouldAllBe(x => x.Succeeded);
-        result.Output.ShouldNotBeNullOrWhiteSpace();
-
-        var generatedFilePath = PathHelper.Combine(Path.GetDirectoryName(result.ProjectPath), randDir, "GitVersionInformation.g.cs");
-        result.Output.ShouldContain($"{outputProperty}: {generatedFilePath}");
-
-        var fileContent = File.ReadAllText(generatedFilePath);
-        fileContent.ShouldContain($@"{nameof(VersionVariables.Major)} = ""1""");
-        fileContent.ShouldContain($@"{nameof(VersionVariables.Minor)} = ""0""");
-        fileContent.ShouldContain($@"{nameof(VersionVariables.Patch)} = ""1""");
-        fileContent.ShouldContain($@"{nameof(VersionVariables.MajorMinorPatch)} = ""1.0.1""");
-        fileContent.ShouldContain($@"{nameof(VersionVariables.FullSemVer)} = ""1.0.1+1""");
-        fileContent.ShouldContain($@"namespace App");
-    }
-
-    [Test]
-    public void GenerateGitVersionInformationTaskShouldCreateFileWhenRunWithMsBuildAndUniqueNamespaceIsSpecifiedAndRootNamespaceIsSet()
-    {
-        const string taskName = nameof(GenerateGitVersionInformation);
-        const string outputProperty = nameof(GenerateGitVersionInformation.GitVersionInformationFilePath);
-        var randDir = Guid.NewGuid().ToString("N");
-
-        using var result = ExecuteMsBuildExe(project => AddGenerateGitVersionInformationTask(project, taskName, taskName, outputProperty, Path.Combine("$(MSBuildProjectDirectory)", randDir)).Property("GenerateGitVersionInformationInUniqueNamespace", "True").Property("RootNamespace", "Test.Root"));
-
-        result.ProjectPath.ShouldNotBeNullOrWhiteSpace();
-        result.MsBuild.Count.ShouldBeGreaterThan(0);
-        result.MsBuild.OverallSuccess.ShouldBe(true);
-        result.MsBuild.ShouldAllBe(x => x.Succeeded);
-        result.Output.ShouldNotBeNullOrWhiteSpace();
-
-        var generatedFilePath = PathHelper.Combine(Path.GetDirectoryName(result.ProjectPath), randDir, "GitVersionInformation.g.cs");
-        result.Output.ShouldContain($"{outputProperty}: {generatedFilePath}");
-
-        var fileContent = File.ReadAllText(generatedFilePath);
-        TestContext.WriteLine(fileContent);
-        fileContent.ShouldContain($@"{nameof(VersionVariables.Major)} = ""1""");
-        fileContent.ShouldContain($@"{nameof(VersionVariables.Minor)} = ""2""");
-        fileContent.ShouldContain($@"{nameof(VersionVariables.Patch)} = ""4""");
-        fileContent.ShouldContain($@"{nameof(VersionVariables.MajorMinorPatch)} = ""1.2.4""");
-        fileContent.ShouldContain($@"{nameof(VersionVariables.FullSemVer)} = ""1.2.4+1""");
-        fileContent.ShouldContain($@"namespace Test.Root");
-
-    }
-
-    private static ProjectCreator AddGenerateGitVersionInformationTask(ProjectCreator project, string targetToRun, string taskName, string outputProperty, string intermediateOutputPath = "$(MSBuildProjectDirectory)")
-    {
-        var assemblyFileLocation = typeof(GitVersionTaskBase).Assembly.Location;
-        return project.UsingTaskAssemblyFile(taskName, assemblyFileLocation)
-=======
     private static void AddGenerateGitVersionInformationTask(ProjectCreator project, string targetToRun, string taskName,
                                                              string outputProperty, string language,
                                                              string intermediateOutputPath = "$(MSBuildProjectDirectory)")
@@ -345,7 +225,6 @@
         var assemblyFileLocation = typeof(GitVersionTaskBase).Assembly.Location;
         project.UsingTaskAssemblyFile(taskName, assemblyFileLocation)
             .Property("ManagePackageVersionsCentrally", "false")
->>>>>>> 4e97e450
             .Property("GenerateAssemblyInfo", "false")
             .Property("Language", language)
             .Target(targetToRun, beforeTargets: "CoreCompile;GetAssemblyVersion;GenerateNuspec")
@@ -356,12 +235,6 @@
                 { "ProjectFile", "$(MSBuildProjectFullPath)" },
                 { "Language", "$(Language)" },
                 { "IntermediateOutputPath", intermediateOutputPath },
-<<<<<<< HEAD
-                { "Language", "$(Language)" },
-                { "GenerateGitVersionInformationInUniqueNamespace", "$(GenerateGitVersionInformationInUniqueNamespace)" },
-                { "RootNamespace", "$(RootNamespace)" },
-=======
->>>>>>> 4e97e450
             })
             .TaskOutputProperty(outputProperty, outputProperty)
             .ItemGroup()
@@ -371,6 +244,4 @@
             .Target(MsBuildExeFixture.OutputTarget, dependsOnTargets: targetToRun)
             .TaskMessage($"{outputProperty}: $({outputProperty})", MessageImportance.High);
     }
-
-
 }