<Project Sdk="Microsoft.NET.Sdk">

    <PropertyGroup>
        <TargetFrameworks>netcoreapp3.1;net6.0</TargetFrameworks>

        <IsTestProject>true</IsTestProject>
    </PropertyGroup>

    <ItemGroup Condition=" '$(TargetFramework)' == 'netcoreapp3.1' ">
<<<<<<< HEAD
        <PackageReference Include="Microsoft.Build" Version="16.9.0" />
    </ItemGroup>

    <ItemGroup Condition=" '$(TargetFramework)' == 'net6.0' ">
=======
        <PackageReference Include="Buildalyzer" Version="3.2.2" />
        <PackageReference Include="MSBuild.ProjectCreation" Version="8.0.0" />
        <PackageReference Include="Microsoft.Build" Version="17.2.0" />
    </ItemGroup>

    <ItemGroup Condition=" '$(TargetFramework)' == 'net5.0' ">
        <PackageReference Include="Buildalyzer" Version="3.2.8" />
        <PackageReference Include="MSBuild.ProjectCreation" Version="8.0.0" />
        <PackageReference Include="Microsoft.Build" Version="17.2.0" />
    </ItemGroup>

    <ItemGroup Condition=" '$(TargetFramework)' == 'net48' or '$(TargetFramework)' == 'net6.0' ">
        <PackageReference Include="Buildalyzer" Version="3.2.8" />
        <PackageReference Include="MSBuild.ProjectCreation" Version="8.0.0" />
>>>>>>> 00cf9607
        <PackageReference Include="Microsoft.Build" Version="$(PackageVersion_MsBuild)" />
    </ItemGroup>

    <ItemGroup>
        <PackageReference Include="Buildalyzer" Version="4.1.2" />
        <PackageReference Include="MSBuild.ProjectCreation" Version="6.3.3" />
        <PackageReference Include="LibGit2Sharp" Version="$(PackageVersion_LibGit2Sharp)" />
    </ItemGroup>

    <ItemGroup>
        <ProjectReference Include="..\GitVersion.LibGit2Sharp\GitVersion.LibGit2Sharp.csproj" />
        <ProjectReference Include="..\GitVersion.MsBuild\GitVersion.MsBuild.csproj" />
        <ProjectReference Include="..\GitVersion.Core\GitVersion.Core.csproj" />
    </ItemGroup>
    <ItemGroup>
        <Compile Include="..\GitVersion.Core.Tests\Helpers\DirectoryHelper.cs" Link="Helpers\DirectoryHelper.cs" />
        <Compile Include="..\GitVersion.Core.Tests\Helpers\GitVersionCoreTestModule.cs" Link="Helpers\GitVersionCoreTestModule.cs" />
        <Compile Include="..\GitVersion.Core.Tests\Helpers\ExecutableHelper.cs" Link="Helpers\ExecutableHelper.cs" />
        <Compile Include="..\GitVersion.Core.Tests\Helpers\TestBase.cs" Link="Helpers\TestBase.cs" />
        <Compile Include="..\GitVersion.Core.Tests\Helpers\TestEffectiveConfiguration.cs" Link="Helpers\TestEffectiveConfiguration.cs" />
        <Compile Include="..\GitVersion.Core.Tests\Helpers\TestEnvironment.cs" Link="Helpers\TestEnvironment.cs" />
        <Compile Include="..\GitVersion.Core.Tests\Helpers\TestFileSystem.cs" Link="Helpers\TestFileSystem.cs" />
        <Compile Include="..\GitVersion.Core.Tests\Helpers\TestLogAppender.cs" Link="Helpers\TestLogAppender.cs" />
        <Compile Include="..\GitVersion.Core.Tests\Helpers\TestStream.cs" Link="Helpers\TestStream.cs" />
        <Compile Include="..\GitVersion.Core.Tests\Extensions\GitToolsTestingExtensions.cs" Link="Extensions\GitToolsTestingExtensions.cs" />
    </ItemGroup>
</Project><|MERGE_RESOLUTION|>--- conflicted
+++ resolved
@@ -7,33 +7,16 @@
     </PropertyGroup>
 
     <ItemGroup Condition=" '$(TargetFramework)' == 'netcoreapp3.1' ">
-<<<<<<< HEAD
         <PackageReference Include="Microsoft.Build" Version="16.9.0" />
     </ItemGroup>
 
     <ItemGroup Condition=" '$(TargetFramework)' == 'net6.0' ">
-=======
-        <PackageReference Include="Buildalyzer" Version="3.2.2" />
-        <PackageReference Include="MSBuild.ProjectCreation" Version="8.0.0" />
-        <PackageReference Include="Microsoft.Build" Version="17.2.0" />
-    </ItemGroup>
-
-    <ItemGroup Condition=" '$(TargetFramework)' == 'net5.0' ">
-        <PackageReference Include="Buildalyzer" Version="3.2.8" />
-        <PackageReference Include="MSBuild.ProjectCreation" Version="8.0.0" />
-        <PackageReference Include="Microsoft.Build" Version="17.2.0" />
-    </ItemGroup>
-
-    <ItemGroup Condition=" '$(TargetFramework)' == 'net48' or '$(TargetFramework)' == 'net6.0' ">
-        <PackageReference Include="Buildalyzer" Version="3.2.8" />
-        <PackageReference Include="MSBuild.ProjectCreation" Version="8.0.0" />
->>>>>>> 00cf9607
         <PackageReference Include="Microsoft.Build" Version="$(PackageVersion_MsBuild)" />
     </ItemGroup>
 
     <ItemGroup>
         <PackageReference Include="Buildalyzer" Version="4.1.2" />
-        <PackageReference Include="MSBuild.ProjectCreation" Version="6.3.3" />
+        <PackageReference Include="MSBuild.ProjectCreation" Version="8.0.0" />
         <PackageReference Include="LibGit2Sharp" Version="$(PackageVersion_LibGit2Sharp)" />
     </ItemGroup>
 
