--- conflicted
+++ resolved
@@ -333,13 +333,4 @@
 
         return incremented;
     }
-<<<<<<< HEAD
-}
-
-public enum SemanticVersionFormat
-{
-    Strict,
-    Loose
-=======
->>>>>>> da99ec9b
 }