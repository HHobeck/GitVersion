using GitVersion.Extensions;
using GitVersion.Model.Configuration;

namespace GitVersion.VersionCalculation;

/// <summary>
/// Version is from NextVersion (the configuration value), unless the current commit is tagged.
/// BaseVersionSource is null.
/// Does not increment.
/// </summary>
public class ConfigNextVersionVersionStrategy : VersionStrategyBase
{
    public ConfigNextVersionVersionStrategy(Lazy<GitVersionContext> versionContext) : base(versionContext)
    {
    }

    public override IEnumerable<BaseVersion> GetBaseVersions(EffectiveBranchConfiguration configuration)
    {
<<<<<<< HEAD
        var nextVersion = Context.Configuration.NextVersion;
        if (nextVersion.IsNullOrEmpty() || Context.IsCurrentCommitTagged)
            yield break;
        var semanticVersion = SemanticVersion.Parse(nextVersion, Context.Configuration.GitTagPrefix, Context.Configuration.SemanticVersionFormat);
        yield return new BaseVersion("NextVersion in GitVersion configuration file", false, semanticVersion, null, null);
=======
        var nextVersion = Context.FullConfiguration.NextVersion;
        if (!nextVersion.IsNullOrEmpty() && !Context.IsCurrentCommitTagged)
        {
            var semanticVersion = SemanticVersion.Parse(nextVersion, Context.FullConfiguration.TagPrefix);
            yield return new BaseVersion("NextVersion in GitVersion configuration file", false, semanticVersion, null, null);
        }
>>>>>>> 3e5d1e75
    }
}<|MERGE_RESOLUTION|>--- conflicted
+++ resolved
@@ -16,19 +16,11 @@
 
     public override IEnumerable<BaseVersion> GetBaseVersions(EffectiveBranchConfiguration configuration)
     {
-<<<<<<< HEAD
-        var nextVersion = Context.Configuration.NextVersion;
-        if (nextVersion.IsNullOrEmpty() || Context.IsCurrentCommitTagged)
-            yield break;
-        var semanticVersion = SemanticVersion.Parse(nextVersion, Context.Configuration.GitTagPrefix, Context.Configuration.SemanticVersionFormat);
-        yield return new BaseVersion("NextVersion in GitVersion configuration file", false, semanticVersion, null, null);
-=======
         var nextVersion = Context.FullConfiguration.NextVersion;
         if (!nextVersion.IsNullOrEmpty() && !Context.IsCurrentCommitTagged)
         {
             var semanticVersion = SemanticVersion.Parse(nextVersion, Context.FullConfiguration.TagPrefix);
             yield return new BaseVersion("NextVersion in GitVersion configuration file", false, semanticVersion, null, null);
         }
->>>>>>> 3e5d1e75
     }
 }