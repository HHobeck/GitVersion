--- conflicted
+++ resolved
@@ -187,13 +187,9 @@
             CommitMessageIncrementing = CommitMessageIncrementMode.Enabled,
             CommitDateFormat = "yyyy-MM-dd",
             UpdateBuildNumber = true,
-<<<<<<< HEAD
+            SemanticVersionFormat = SemanticVersionFormat.Strict,
             TagPreReleaseWeight = DefaultTagPreReleaseWeight,
             Increment = IncrementStrategy.Inherit
-=======
-            SemanticVersionFormat = SemanticVersionFormat.Strict,
-            TagPreReleaseWeight = DefaultTagPreReleaseWeight
->>>>>>> 9998780a
         };
 
         AddBranchConfig(Config.DevelopBranchKey,
