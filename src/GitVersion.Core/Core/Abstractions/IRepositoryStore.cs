using GitVersion.Model.Configuration;

namespace GitVersion.Common;

public interface IRepositoryStore
{
    /// <summary>
    /// Find the merge base of the two branches, i.e. the best common ancestor of the two branches' tips.
    /// </summary>
    ICommit? FindMergeBase(IBranch? branch, IBranch? otherBranch);

    ICommit? FindMergeBase(ICommit commit, ICommit mainlineTip);
    ICommit? GetCurrentCommit(IBranch currentBranch, string? commitId);
    IEnumerable<ICommit> GetMainlineCommitLog(ICommit? baseVersionSource, ICommit? mainlineTip);
    IEnumerable<ICommit> GetMergeBaseCommits(ICommit? mergeCommit, ICommit? mergedHead, ICommit? findMergeBase);
    IEnumerable<ICommit> GetCommitLog(ICommit? baseVersionSource, ICommit? currentCommit);

    IBranch GetTargetBranch(string? targetBranchName);
    IBranch? FindBranch(string? branchName);
    IBranch? FindMainBranch(Config configuration);
    IEnumerable<IBranch> GetReleaseBranches(IEnumerable<KeyValuePair<string, BranchConfig>> releaseBranchConfig);
    IEnumerable<IBranch> ExcludingBranches(IEnumerable<IBranch> branchesToExclude);
    IEnumerable<IBranch> GetBranchesContainingCommit(ICommit? commit, IEnumerable<IBranch>? branches = null, bool onlyTrackedBranches = false);
    IDictionary<string, List<IBranch>> GetMainlineBranches(ICommit commit, Config configuration, IEnumerable<KeyValuePair<string, BranchConfig>>? mainlineBranchConfigs);

    /// <summary>
    /// Find the commit where the given branch was branched from another branch.
    /// If there are multiple such commits and branches, tries to guess based on commit histories.
    /// </summary>
    BranchCommit FindCommitBranchWasBranchedFrom(IBranch? branch, Config configuration, params IBranch[] excludedBranches);

<<<<<<< HEAD
    IEnumerable<BranchCommit> FindCommitBranchesWasBranchedFrom(IBranch branch, Config configuration, params IBranch[] excludedBranches);

    IEnumerable<BranchCommit> FindCommitBranchesWasBranchedFrom(IBranch branch, Config configuration, IEnumerable<IBranch> excludedBranches);

    IEnumerable<IBranch> GetSourceBranches(IBranch branch, Config configuration, params IBranch[] excludedBranches);

    IEnumerable<IBranch> GetSourceBranches(IBranch branch, Config configuration, IEnumerable<IBranch> excludedBranches);

    SemanticVersion? GetCurrentCommitTaggedVersion(ICommit? commit, string? tagPrefix);

=======
    SemanticVersion GetCurrentCommitTaggedVersion(ICommit? commit, string? tagPrefix);
>>>>>>> da99ec9b
    IEnumerable<SemanticVersion> GetVersionTagsOnBranch(IBranch branch, string? tagPrefixRegex);
    IEnumerable<(ITag Tag, SemanticVersion Semver, ICommit Commit)> GetValidVersionTags(string? tagPrefixRegex, DateTimeOffset? olderThan = null);

    bool IsCommitOnBranch(ICommit? baseVersionSource, IBranch branch, ICommit firstMatchingCommit);

    int GetNumberOfUncommittedChanges();
}<|MERGE_RESOLUTION|>--- conflicted
+++ resolved
@@ -29,7 +29,6 @@
     /// </summary>
     BranchCommit FindCommitBranchWasBranchedFrom(IBranch? branch, Config configuration, params IBranch[] excludedBranches);
 
-<<<<<<< HEAD
     IEnumerable<BranchCommit> FindCommitBranchesWasBranchedFrom(IBranch branch, Config configuration, params IBranch[] excludedBranches);
 
     IEnumerable<BranchCommit> FindCommitBranchesWasBranchedFrom(IBranch branch, Config configuration, IEnumerable<IBranch> excludedBranches);
@@ -40,9 +39,6 @@
 
     SemanticVersion? GetCurrentCommitTaggedVersion(ICommit? commit, string? tagPrefix);
 
-=======
-    SemanticVersion GetCurrentCommitTaggedVersion(ICommit? commit, string? tagPrefix);
->>>>>>> da99ec9b
     IEnumerable<SemanticVersion> GetVersionTagsOnBranch(IBranch branch, string? tagPrefixRegex);
     IEnumerable<(ITag Tag, SemanticVersion Semver, ICommit Commit)> GetValidVersionTags(string? tagPrefixRegex, DateTimeOffset? olderThan = null);
 
