--- conflicted
+++ resolved
@@ -3,6 +3,7 @@
 using GitVersion.Helpers;
 using GitVersion.MsBuild.Tasks;
 using GitVersion.OutputVariables;
+
 using Microsoft.Extensions.Options;
 
 namespace GitVersion.MsBuild;
@@ -48,13 +49,7 @@
         var fileWriteInfo = task.IntermediateOutputPath.GetFileWriteInfo(task.Language, task.ProjectFile, "AssemblyInfo");
         task.AssemblyInfoTempFilePath = PathHelper.Combine(fileWriteInfo.WorkingDirectory, fileWriteInfo.FileName);
 
-<<<<<<< HEAD
-        var gitVersionOptions = options.Value;
-        gitVersionOptions.AssemblyInfo.UpdateAssemblyInfo = true;
-        gitVersionOptions.AssemblyInfo.EnsureAssemblyInfo = true;
-=======
         var gitVersionOptions = this.options.Value;
->>>>>>> 4e97e450
         gitVersionOptions.WorkingDirectory = fileWriteInfo.WorkingDirectory;
         gitVersionOptions.AssemblySettingsInfo.UpdateAssemblyInfo = true;
         gitVersionOptions.AssemblySettingsInfo.EnsureAssemblyInfo = true;
