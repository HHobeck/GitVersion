﻿<Project Sdk="Microsoft.NET.Sdk">
  <PropertyGroup>
    <Configuration Condition=" '$(Configuration)' == '' ">Debug</Configuration>
    <Platform Condition=" '$(Platform)' == '' ">AnyCPU</Platform>

    <OutputType>Library</OutputType>

    <RootNamespace>GitVersionExe.Tests</RootNamespace>
    <AssemblyName>GitVersionExe.Tests</AssemblyName>
    <TargetFramework>net452</TargetFramework>

    <GenerateAssemblyFileVersionAttribute Condition="'$(GenerateAssemblyFileVersionAttribute)' == ''">false</GenerateAssemblyFileVersionAttribute>
    <GenerateAssemblyInformationalVersionAttribute Condition="'$(GenerateAssemblyInformationalVersionAttribute)' == ''">false</GenerateAssemblyInformationalVersionAttribute>
    <GenerateAssemblyProductAttribute Condition="'$(GenerateAssemblyProductAttribute)' == ''">false</GenerateAssemblyProductAttribute>
    <GenerateAssemblyTitleAttribute Condition="'$(GenerateAssemblyTitleAttribute)' == ''">false</GenerateAssemblyTitleAttribute>
    <GenerateAssemblyVersionAttribute Condition="'$(GenerateAssemblyVersionAttribute)' == ''">false</GenerateAssemblyVersionAttribute>
    <GenerateNeutralResourcesLanguageAttribute Condition="'$(GenerateNeutralResourcesLanguageAttribute)' == ''">true</GenerateNeutralResourcesLanguageAttribute>
   
  </PropertyGroup>
  
  <PropertyGroup Condition=" '$(Configuration)|$(Platform)' == 'Debug|AnyCPU' ">
    <DebugSymbols>true</DebugSymbols>
    <DebugType>full</DebugType>
    <Optimize>false</Optimize>
    <OutputPath>bin\Debug\</OutputPath>
    <DefineConstants>DEBUG;TRACE</DefineConstants>
    <ErrorReport>prompt</ErrorReport>
    <WarningLevel>4</WarningLevel>
  </PropertyGroup>
  <PropertyGroup Condition=" '$(Configuration)|$(Platform)' == 'Release|AnyCPU' ">
    <DebugType>full</DebugType>
    <Optimize>false</Optimize>
    <OutputPath>bin\Release\</OutputPath>
    <DefineConstants>TRACE</DefineConstants>
    <ErrorReport>prompt</ErrorReport>
    <WarningLevel>4</WarningLevel>
    <DebugSymbols>true</DebugSymbols>
  </PropertyGroup>
  <ItemGroup>
    <PackageReference Include="Microsoft.NET.Test.Sdk" Version="15.3.0" />
    <PackageReference Include="GitTools.Core" Version="1.3.1"></PackageReference>
    <PackageReference Include="GitTools.Testing" Version="1.2.0"></PackageReference>
    <PackageReference Include="JetBrains.Annotations" Version="10.4.0"></PackageReference>
    <PackageReference Include="Mono.Cecil" Version="0.9.6.4"></PackageReference>
    <PackageReference Include="NSubstitute" Version="1.10.0"></PackageReference>
    <PackageReference Include="NUnit" Version="3.8.1"></PackageReference>
    <PackageReference Include="Shouldly" Version="2.7.0"></PackageReference>
  </ItemGroup>

  <ItemGroup Condition="'$(TargetFramework)'=='net452'">
    <Reference Include="System" />
    <Reference Include="System.Core" />
    <Reference Include="System.Runtime.Serialization" />
    <Reference Include="System.Web.Extensions" />
    <Reference Include="System.Xml.Linq" />
    <Reference Include="System.Data.DataSetExtensions" />
    <Reference Include="Microsoft.CSharp" />
    <Reference Include="System.Data" />
    <Reference Include="System.Xml" />
  </ItemGroup>
  <ItemGroup>    
    <ProjectReference Include="..\GitVersionCore\GitVersionCore.csproj" />    
    <ProjectReference Include="..\GitVersionExe\GitVersionExe.csproj" />    
  </ItemGroup>
  <ItemGroup>
    <None Include="app.config" />
    <None Include="TestBuildFile.proj" />
  </ItemGroup>
  <ItemGroup>
<<<<<<< HEAD
    <Compile Include="ArgumentBuilder.cs" />
    <Compile Include="ArgumentParserTests.cs" />
    <Compile Include="ExecCmdLineArgumentTest.cs" />
    <Compile Include="ExecutionResults.cs" />
    <Compile Include="GitVersionHelper.cs" />
    <Compile Include="HelpWriterTests.cs" />
    <Compile Include="JsonOutputOnBuildServer.cs" />
    <Compile Include="MsBuildProjectArgTest.cs" />
    <Compile Include="PullRequestInJenkinsPipelineTest.cs" />
    <Compile Include="PullRequestInTeamCityTest.cs" />
    <Compile Include="VersionWriterTests.cs" />
  </ItemGroup>
  <ItemGroup>
    <Service Include="{82A7F48D-3B50-4B1E-B82E-3ADA8210C358}" />
  </ItemGroup>
  <ItemGroup />
  <Import Project="$(MSBuildToolsPath)\Microsoft.CSharp.targets" />
  <PropertyGroup>
    <PostBuildEvent>
    </PostBuildEvent>
  </PropertyGroup>
  <Target Name="EnsureNuGetPackageBuildImports" BeforeTargets="PrepareForBuild">
    <PropertyGroup>
      <ErrorText>This project references NuGet package(s) that are missing on this computer. Use NuGet Package Restore to download them.  For more information, see http://go.microsoft.com/fwlink/?LinkID=322105. The missing file is {0}.</ErrorText>
    </PropertyGroup>
    <Error Condition="!Exists('..\packages\LibGit2Sharp.NativeBinaries.1.0.185\build\LibGit2Sharp.NativeBinaries.props')" Text="$([System.String]::Format('$(ErrorText)', '..\packages\LibGit2Sharp.NativeBinaries.1.0.185\build\LibGit2Sharp.NativeBinaries.props'))" />
  </Target>
=======
    <Service Include="{82A7F48D-3B50-4B1E-B82E-3ADA8210C358}" />
  </ItemGroup>
  <ItemGroup>
    <Content Include="Approved\**\*.approved.txt" />
  </ItemGroup> 
  
>>>>>>> 1d69a927
</Project><|MERGE_RESOLUTION|>--- conflicted
+++ resolved
@@ -67,40 +67,10 @@
     <None Include="TestBuildFile.proj" />
   </ItemGroup>
   <ItemGroup>
-<<<<<<< HEAD
-    <Compile Include="ArgumentBuilder.cs" />
-    <Compile Include="ArgumentParserTests.cs" />
-    <Compile Include="ExecCmdLineArgumentTest.cs" />
-    <Compile Include="ExecutionResults.cs" />
-    <Compile Include="GitVersionHelper.cs" />
-    <Compile Include="HelpWriterTests.cs" />
-    <Compile Include="JsonOutputOnBuildServer.cs" />
-    <Compile Include="MsBuildProjectArgTest.cs" />
-    <Compile Include="PullRequestInJenkinsPipelineTest.cs" />
-    <Compile Include="PullRequestInTeamCityTest.cs" />
-    <Compile Include="VersionWriterTests.cs" />
-  </ItemGroup>
-  <ItemGroup>
-    <Service Include="{82A7F48D-3B50-4B1E-B82E-3ADA8210C358}" />
-  </ItemGroup>
-  <ItemGroup />
-  <Import Project="$(MSBuildToolsPath)\Microsoft.CSharp.targets" />
-  <PropertyGroup>
-    <PostBuildEvent>
-    </PostBuildEvent>
-  </PropertyGroup>
-  <Target Name="EnsureNuGetPackageBuildImports" BeforeTargets="PrepareForBuild">
-    <PropertyGroup>
-      <ErrorText>This project references NuGet package(s) that are missing on this computer. Use NuGet Package Restore to download them.  For more information, see http://go.microsoft.com/fwlink/?LinkID=322105. The missing file is {0}.</ErrorText>
-    </PropertyGroup>
-    <Error Condition="!Exists('..\packages\LibGit2Sharp.NativeBinaries.1.0.185\build\LibGit2Sharp.NativeBinaries.props')" Text="$([System.String]::Format('$(ErrorText)', '..\packages\LibGit2Sharp.NativeBinaries.1.0.185\build\LibGit2Sharp.NativeBinaries.props'))" />
-  </Target>
-=======
     <Service Include="{82A7F48D-3B50-4B1E-B82E-3ADA8210C358}" />
   </ItemGroup>
   <ItemGroup>
     <Content Include="Approved\**\*.approved.txt" />
   </ItemGroup> 
   
->>>>>>> 1d69a927
 </Project>