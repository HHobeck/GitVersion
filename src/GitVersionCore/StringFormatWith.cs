﻿using System;
using System.Linq.Expressions;
using System.Reflection;
using System.Text.RegularExpressions;

namespace GitVersion
{

    static class StringFormatWithExtension
    {
        private static readonly Regex TokensRegex = new Regex(@"{(?<env>env:)??\w+(\s+(\?\?)??\s+\w+)??}", RegexOptions.Compiled);

        /// <summary>
        ///     Formats a string template with the given source object.
        ///     Expression like {Id} are replaced with the corresponding
        ///     property value in the <paramref name="source" />. 
        ///     Supports property access expressions.
        /// </summary>       
        /// <param name="template" this="true">The template to be replaced with values from the source object. The template can contain expressions wrapped in curly braces, that point to properties or fields on the source object to be used as a substitute, e.g '{Foo.Bar.CurrencySymbol} foo {Foo.Bar.Price}'.</param>
        /// <param name="source">The source object to apply to format</param>
        public static string FormatWith<T>(this string template, T source)
        {
            if (template == null)
            {
                throw new ArgumentNullException("template");
            }

            // {MajorMinorPatch}+{Branch}
            var objType = source.GetType();
            foreach (Match match in TokensRegex.Matches(template))
            {
                var memberAccessExpression = TrimBraces(match.Value);
                string propertyValue = null;

                // Support evaluation of environment variables in the format string
                // For example: {env:JENKINS_BUILD_NUMBER ?? fall-back-string}

                if (match.Groups["env"].Success)
                {
                    memberAccessExpression = memberAccessExpression.Substring(memberAccessExpression.IndexOf(':') + 1);
                    string envVar = memberAccessExpression, fallback = null;
                    string[] components = (memberAccessExpression.Contains("??")) ? memberAccessExpression.Split(new string[] { "??" }, StringSplitOptions.None) : null;
                    if (components != null)
                    {
                        envVar = components[0].Trim();
                        fallback = components[1].Trim();
                    }

                    propertyValue = Helpers.EnvironmentHelper.GetEnvironmentVariableForProcess(envVar);
                    if (propertyValue == null)
                    {
                        if (fallback != null)
                            propertyValue = fallback;
                        else
                            throw new ArgumentException(string.Format("Environment variable {0} not found and no fallback string provided", envVar));
                    }
                }
                else
                {
                    Func<object, string> expression = CompileDataBinder(objType, memberAccessExpression);
                    propertyValue = expression(source);
                }
                template = template.Replace(match.Value, propertyValue);
            }

            return template;
        }


        static string TrimBraces(string originalExpression)
        {
            if (!string.IsNullOrWhiteSpace(originalExpression))
            {
                return originalExpression.TrimStart('{').TrimEnd('}');
            }
            return originalExpression;
        }

        static Func<object, string> CompileDataBinder(Type type, string expr)
        {
            var param = Expression.Parameter(typeof(object));
            Expression body = Expression.Convert(param, type);
            var members = expr.Split('.');
            for (int i = 0; i < members.Length; i++)
            {
                body = Expression.PropertyOrField(body, members[i]);
            }

            var staticOrPublic = BindingFlags.Static | BindingFlags.Public;
            var method = GetMethodInfo("ToString", staticOrPublic, new Type[] { body.Type });
            if (method == null)
            {
                method = GetMethodInfo("ToString", staticOrPublic, new Type[] { typeof(object) });
                body = Expression.Call(method, Expression.Convert(body, typeof(object)));
            }
            else
            {
                body = Expression.Call(method, body);
            }

            return Expression.Lambda<Func<object, string>>(body, param).Compile();
        }
<<<<<<< HEAD

        private static MethodInfo GetMethodInfo(string name, BindingFlags bindingFlags, Type[] types)
        {
#if NETDESKTOP
            var methodInfo = typeof(Convert).GetMethod(name, bindingFlags, null, types, null);
            return methodInfo;
#else
            var type = typeof(Convert);
            var methodInfo = typeof(Convert).GetMethod(name, types);
             return methodInfo;
#endif
            //throw new NotImplementedException();
        }
=======
>>>>>>> dbd80e14
    }
}<|MERGE_RESOLUTION|>--- conflicted
+++ resolved
@@ -100,7 +100,6 @@
 
             return Expression.Lambda<Func<object, string>>(body, param).Compile();
         }
-<<<<<<< HEAD
 
         private static MethodInfo GetMethodInfo(string name, BindingFlags bindingFlags, Type[] types)
         {
@@ -114,7 +113,5 @@
 #endif
             //throw new NotImplementedException();
         }
-=======
->>>>>>> dbd80e14
     }
 }