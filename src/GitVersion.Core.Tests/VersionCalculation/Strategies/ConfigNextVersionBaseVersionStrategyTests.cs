<<<<<<< HEAD
//using GitVersion.Core.Tests.Helpers;
//using GitVersion.Extensions;
//using GitVersion.Model.Configuration;
//using GitVersion.VersionCalculation;
//using NUnit.Framework;
//using Shouldly;

//namespace GitVersion.Core.Tests.VersionCalculation.Strategies;

//[TestFixture]
//public class ConfigNextVersionBaseVersionStrategyTests : TestBase
//{
//    [Test]
//    public void ReturnsNullWhenNoNextVersionIsInConfig()
//    {
//        var baseVersion = GetBaseVersion();

//        baseVersion.ShouldBe(null);
//    }

//    [TestCase("1.0.0", "1.0.0")]
//    [TestCase("2", "2.0.0")]
//    [TestCase("2.118998723", "2.118998723.0")]
//    [TestCase("2.12.654651698", "2.12.654651698")]
//    public void ConfigNextVersionTest(string nextVersion, string expectedVersion)
//    {
//        var baseVersion = GetBaseVersion(new Config
//        {
//            NextVersion = nextVersion
//        });

//        baseVersion.ShouldNotBeNull();
//        baseVersion.ShouldIncrement.ShouldBe(false);
//        baseVersion.SemanticVersion.ToString().ShouldBe(expectedVersion);
//    }

//    private static BaseVersion? GetBaseVersion(Config? config = null)
//    {
//        var contextBuilder = new GitVersionContextBuilder();

//        if (config != null)
//        {
//            contextBuilder = contextBuilder.WithConfig(config);
//        }

//        contextBuilder.Build();
//        contextBuilder.ServicesProvider.ShouldNotBeNull();
//        var strategy = contextBuilder.ServicesProvider.GetServiceForType<IVersionStrategy, ConfigNextVersionVersionStrategy>();

//        return strategy.GetVersions().SingleOrDefault();
//    }
//}
=======
using GitVersion.Core.Tests.Helpers;
using GitVersion.Extensions;
using GitVersion.Model.Configuration;
using GitVersion.VersionCalculation;
using NUnit.Framework;
using Shouldly;

namespace GitVersion.Core.Tests.VersionCalculation.Strategies;

[TestFixture]
public class ConfigNextVersionBaseVersionStrategyTests : TestBase
{
    [Test]
    public void ReturnsNullWhenNoNextVersionIsInConfig()
    {
        var baseVersion = GetBaseVersion();

        baseVersion.ShouldBe(null);
    }

    [TestCase("1.0.0", "1.0.0")]
    [TestCase("2.12.654651698", "2.12.654651698")]
    public void ConfigNextVersionTest(string nextVersion, string expectedVersion)
    {
        var baseVersion = GetBaseVersion(new Config
        {
            NextVersion = nextVersion
        });

        baseVersion.ShouldNotBeNull();
        baseVersion.ShouldIncrement.ShouldBe(false);
        baseVersion.SemanticVersion.ToString().ShouldBe(expectedVersion);
    }

    private static BaseVersion? GetBaseVersion(Config? config = null)
    {
        var contextBuilder = new GitVersionContextBuilder();

        if (config != null)
        {
            contextBuilder = contextBuilder.WithConfig(config);
        }

        contextBuilder.Build();
        contextBuilder.ServicesProvider.ShouldNotBeNull();
        var strategy = contextBuilder.ServicesProvider.GetServiceForType<IVersionStrategy, ConfigNextVersionVersionStrategy>();

        return strategy.GetVersions().SingleOrDefault();
    }
}
>>>>>>> 9998780a
<|MERGE_RESOLUTION|>--- conflicted
+++ resolved
@@ -1,4 +1,3 @@
-<<<<<<< HEAD
 //using GitVersion.Core.Tests.Helpers;
 //using GitVersion.Extensions;
 //using GitVersion.Model.Configuration;
@@ -20,8 +19,6 @@
 //    }
 
 //    [TestCase("1.0.0", "1.0.0")]
-//    [TestCase("2", "2.0.0")]
-//    [TestCase("2.118998723", "2.118998723.0")]
 //    [TestCase("2.12.654651698", "2.12.654651698")]
 //    public void ConfigNextVersionTest(string nextVersion, string expectedVersion)
 //    {
@@ -50,56 +47,4 @@
 
 //        return strategy.GetVersions().SingleOrDefault();
 //    }
-//}
-=======
-using GitVersion.Core.Tests.Helpers;
-using GitVersion.Extensions;
-using GitVersion.Model.Configuration;
-using GitVersion.VersionCalculation;
-using NUnit.Framework;
-using Shouldly;
-
-namespace GitVersion.Core.Tests.VersionCalculation.Strategies;
-
-[TestFixture]
-public class ConfigNextVersionBaseVersionStrategyTests : TestBase
-{
-    [Test]
-    public void ReturnsNullWhenNoNextVersionIsInConfig()
-    {
-        var baseVersion = GetBaseVersion();
-
-        baseVersion.ShouldBe(null);
-    }
-
-    [TestCase("1.0.0", "1.0.0")]
-    [TestCase("2.12.654651698", "2.12.654651698")]
-    public void ConfigNextVersionTest(string nextVersion, string expectedVersion)
-    {
-        var baseVersion = GetBaseVersion(new Config
-        {
-            NextVersion = nextVersion
-        });
-
-        baseVersion.ShouldNotBeNull();
-        baseVersion.ShouldIncrement.ShouldBe(false);
-        baseVersion.SemanticVersion.ToString().ShouldBe(expectedVersion);
-    }
-
-    private static BaseVersion? GetBaseVersion(Config? config = null)
-    {
-        var contextBuilder = new GitVersionContextBuilder();
-
-        if (config != null)
-        {
-            contextBuilder = contextBuilder.WithConfig(config);
-        }
-
-        contextBuilder.Build();
-        contextBuilder.ServicesProvider.ShouldNotBeNull();
-        var strategy = contextBuilder.ServicesProvider.GetServiceForType<IVersionStrategy, ConfigNextVersionVersionStrategy>();
-
-        return strategy.GetVersions().SingleOrDefault();
-    }
-}
->>>>>>> 9998780a
+//}