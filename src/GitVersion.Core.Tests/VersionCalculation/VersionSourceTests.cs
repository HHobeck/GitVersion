--- conflicted
+++ resolved
@@ -1,5 +1,6 @@
 using GitTools.Testing;
 using GitVersion.Core.Tests.Helpers;
+using GitVersion.Core.Tests.IntegrationTests;
 using GitVersion.VersionCalculation;
 using LibGit2Sharp;
 using Microsoft.Extensions.DependencyInjection;
@@ -27,13 +28,8 @@
         var nextVersion = nextVersionCalculator.FindVersion();
 
         nextVersion.IncrementedVersion.BuildMetaData.ShouldNotBeNull();
-<<<<<<< HEAD
         nextVersion.IncrementedVersion.BuildMetaData.VersionSourceSha.ShouldBeNull();
         nextVersion.IncrementedVersion.BuildMetaData.CommitsSinceVersionSource.ShouldBe(3);
-=======
-        nextVersion.IncrementedVersion.BuildMetaData.VersionSourceSha.ShouldBe(initialCommit.Sha);
-        nextVersion.IncrementedVersion.BuildMetaData.CommitsSinceVersionSource.ShouldBe(2);
->>>>>>> da99ec9b
     }
 
     [Test]
@@ -47,13 +43,8 @@
         var nextVersion = nextVersionCalculator.FindVersion();
 
         nextVersion.IncrementedVersion.BuildMetaData.ShouldNotBeNull();
-<<<<<<< HEAD
         nextVersion.IncrementedVersion.BuildMetaData.VersionSourceSha.ShouldBeNull();
         nextVersion.IncrementedVersion.BuildMetaData.CommitsSinceVersionSource.ShouldBe(1);
-=======
-        nextVersion.IncrementedVersion.BuildMetaData.VersionSourceSha.ShouldBe(initialCommit.Sha);
-        nextVersion.IncrementedVersion.BuildMetaData.CommitsSinceVersionSource.ShouldBe(0);
->>>>>>> da99ec9b
     }
 
     [Test]
@@ -72,15 +63,9 @@
 
         var nextVersion = nextVersionCalculator.FindVersion();
 
-<<<<<<< HEAD
-        version.IncrementedVersion.BuildMetaData.ShouldNotBeNull();
-        version.IncrementedVersion.BuildMetaData.VersionSourceSha.ShouldBe(secondCommit.Sha);
-        version.IncrementedVersion.BuildMetaData.CommitsSinceVersionSource.ShouldBe(1);
-=======
         nextVersion.IncrementedVersion.BuildMetaData.ShouldNotBeNull();
         nextVersion.IncrementedVersion.BuildMetaData.VersionSourceSha.ShouldBe(secondCommit.Sha);
         nextVersion.IncrementedVersion.BuildMetaData.CommitsSinceVersionSource.ShouldBe(1);
->>>>>>> da99ec9b
     }
 
     private static INextVersionCalculator GetNextVersionCalculator(RepositoryFixtureBase fixture)
